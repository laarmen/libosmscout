--- conflicted
+++ resolved
@@ -28,20 +28,7 @@
 AC_SUBST(LIBQTGUI_CFLAGS)
 AC_SUBST(LIBQTGUI_LIBS)
 
-<<<<<<< HEAD
-PKG_CHECK_MODULES(LIBOSMSCOUT,[libosmscout])
-=======
-PKG_CHECK_MODULES(LIBQTOPENGL,[QtOpenGL > 4.6.0],
-                  [HAS_LIB_QTOPENGL=true
-                   AC_SUBST(LIBQTOPENGL_CFLAGS)
-                   AC_SUBST(LIBQTOPENGL_LIBS)
-                   AC_DEFINE(HAVE_LIB_QTOPENGL,1,[OpenGL support for Qt found])],
-                   [HAS_LIB_QTOPENGL=false])
-
-AM_CONDITIONAL(HAVE_LIB_QTOPENGL,[test "$HAS_LIB_QTOPENGL" = "true"])
-
 PKG_CHECK_MODULES(LIBOSMSCOUT,[libosmscout libosmscout-map libosmscout-map-qt])
->>>>>>> 785b36c1
 AC_SUBST(LIBOSMSCOUT_CFLAGS)
 AC_SUBST(LIBOSMSCOUT_LIBS)
 
