/*
  TravelJinni - Openstreetmap offline viewer
  Copyright (C) 2009  Tim Teulings

  This program is free software; you can redistribute it and/or modify
  it under the terms of the GNU General Public License as published by
  the Free Software Foundation; either version 2 of the License, or
  (at your option) any later version.

  This program is distributed in the hope that it will be useful,
  but WITHOUT ANY WARRANTY; without even the implied warranty of
  MERCHANTABILITY or FITNESS FOR A PARTICULAR PURPOSE.  See the
  GNU General Public License for more details.

  You should have received a copy of the GNU General Public License
  along with this program; if not, write to the Free Software
  Foundation, Inc., 59 Temple Place, Suite 330, Boston, MA  02111-1307  USA
*/

#include <cmath>
#include <iostream>
#include <iomanip>

#include <Lum/Base/DateTime.h>
#include <Lum/Base/L10N.h>
#include <Lum/Base/Path.h>
#include <Lum/Base/String.h>

#include <Lum/Def/AppInfo.h>
#include <Lum/Def/Menu.h>

#include <Lum/Dlg/About.h>
#include <Lum/Dlg/Msg.h>

#include <Lum/Model/String.h>
#include <Lum/Model/Table.h>

#include <Lum/OS/Cairo/Bitmap.h>
#include <Lum/OS/Cairo/Display.h>
#include <Lum/OS/Cairo/DrawInfo.h>

#include <Lum/OS/Bitmap.h>
#include <Lum/OS/Display.h>
#include <Lum/OS/Driver.h>
#include <Lum/OS/Thread.h>

#include <Lum/Features.h>

#include <Lum/Application.h>
#include <Lum/Dialog.h>
#include <Lum/Object.h>
#include <Lum/Panel.h>
#include <Lum/String.h>
#include <Lum/Table.h>

#include <osmscout/Projection.h>

#include "config.h"

#include "Configuration.h"
#include "LocationSearchDialog.h"
#include "RouteDialog.h"
#include "DatabaseTask.h"

static Lum::Def::AppInfo info;

static osmscout::StyleConfig *styleConfig;
static osmscout::Database    *database=NULL;
static Lum::Model::ActionRef jobFinishedAction;
static DatabaseTask          *databaseTask=NULL;

class MapControl : public Lum::Object
{
private:
  bool                  initial;
  double                lon;
  double                lat;
  double                magnification;
  double                startLon,startLat;
  int                   startX,startY;
  bool                  requestNewMap;

public:
  MapControl()
  : initial(true),
    lon(7.13601),
    lat(50.68924),
    magnification(/*2*2*2**/2*1024),
    requestNewMap(true)
  {
    SetCanFocus(true);
    RequestFocus();

    Observe(jobFinishedAction);

  }

  ~MapControl()
  {
    // no code
  }

  void CalcSize()
  {
#if defined(LUM_HAVE_LIB_HILDON)
    width=200;
    height=200;
#else
    width=800;
    height=480;
#endif

    minWidth=width;
    minHeight=height;

    Object::CalcSize();
  }

  void Draw(Lum::OS::DrawInfo* draw, int x, int y, size_t w, size_t h)
  {
    Object::Draw(draw,x,y,w,h);

    if (!OIntersect(x,y,w,h)) {
      return;
    }

    /* --- */

    draw->PushForeground(Lum::OS::Display::blackColor);
    draw->FillRectangle(this->x,this->y,this->width,this->height);
    draw->PopForeground();

    if (!databaseTask->DrawResult(GetWindow(),
                                  draw,
                                  this->x,this->y,
                                  this->width,this->height,
                                  lon,lat,
                                  magnification) && requestNewMap) {
      RequestNewMap();
    }
  }

  void RequestNewMap()
  {
    Job *job=new Job();

    if (initial) {
      double minLat,minLon,maxLat,maxLon;

      if (databaseTask->GetBoundingBox(minLat,minLon,maxLat,maxLon)) {
        size_t zoom=1;
        double dlat=360;
        double dlon=180;

        lat=minLat+(maxLat-minLat)/2;
        lon=minLon+(maxLon-minLon)/2;

        while (dlat>maxLat-minLat && dlon>maxLon-minLon) {
          zoom=zoom*2;
          dlat=dlat/2;
          dlon=dlon/2;
        }

        magnification=zoom;

        std::cout << "Showing initial bounding box [";
        std::cout << minLat <<"," << minLon << " - " << maxLat << "," << maxLon << "]";
        std::cout << ", mag. " << magnification << "x" << std::endl;

        initial=false;
      }
    }

    job->lon=lon;
    job->lat=lat;
    job->magnification=magnification;
    job->width=width;
    job->height=height;

    databaseTask->PostJob(job);
  }

  void HandleMouseMove(const Lum::OS::MouseEvent& event)
  {
    double                       olon, olat;
    double                       tlon, tlat;
    osmscout::MercatorProjection projection;

    projection.Set(lon,lat,
                   magnification,
                   width,height);

    // Get origin coordinates
    projection.PixelToGeo(0,0,
                          olon,olat);

    // Get current mouse pos coordinates (relative to drag start)
    projection.PixelToGeo(event.x-startX,event.y-startY,
                          tlon,tlat);

    lon=startLon-(tlon-olon);
    lat=startLat+(tlat-olat);
  }

  void ZoomIn(double zoomFactor)
  {
    if (magnification*zoomFactor>200000) {
      magnification=200000;
    }
    else {
      magnification*=zoomFactor;
    }

    RequestNewMap();
  }

  void ZoomOut(double zoomFactor)
  {
    if (magnification/zoomFactor<1) {
      magnification=1;
    }
    else {
      magnification/=zoomFactor;
    }

    RequestNewMap();
  }

  bool HandleMouseEvent(const Lum::OS::MouseEvent& event)
  {
    if (!visible) {
      return false;
    }

    if (event.type==Lum::OS::MouseEvent::down &&
        PointIsIn(event) &&
        event.button==Lum::OS::MouseEvent::button1) {
      startLon=lon;
      startLat=lat;
      startX=event.x;
      startY=event.y;
      return true;
    }
    else if (event.IsGrabEnd() && event.button==Lum::OS::MouseEvent::button1) {
      HandleMouseMove(event);
      Redraw();
    }
    else if (event.type==Lum::OS::MouseEvent::move &&
             event.IsGrabed() &&
             event.button==Lum::OS::MouseEvent::none &&
             event.qualifier==Lum::OS::qualifierButton1) {
      HandleMouseMove(event);
      requestNewMap=false;
      Redraw();
      requestNewMap=true;
      return true;
    }
    else if (event.type==Lum::OS::MouseEvent::down &&
             event.button==Lum::OS::MouseEvent::button4) {
      ZoomIn(1.35);

      return true;
    }
    else if (event.type==Lum::OS::MouseEvent::down &&
             event.button==Lum::OS::MouseEvent::button5) {
      ZoomOut(1.35);

      return true;
    }

    return false;
  }

  bool HandleKeyEvent(const Lum::OS::KeyEvent& event)
  {
    if (event.type==Lum::OS::KeyEvent::down) {
      if (event.key==Lum::OS::keyLeft) {
        osmscout::MercatorProjection projection;
        double                       lonMin,latMin,lonMax,latMax;

        projection.Set(lon,lat,
                       magnification,
                       width,height);


        projection.GetDimensions(lonMin,latMin,lonMax,latMax);

        lon-=(lonMax-lonMin)*0.3;

        RequestNewMap();

        return true;
      }
      else if (event.key==Lum::OS::keyRight) {
        osmscout::MercatorProjection projection;
        double                       lonMin,latMin,lonMax,latMax;

        projection.Set(lon,lat,
                       magnification,
                       width,height);

        projection.GetDimensions(lonMin,latMin,lonMax,latMax);

        lon+=(lonMax-lonMin)*0.3;

        RequestNewMap();

        return true;
      }
      else if (event.key==Lum::OS::keyUp) {
        osmscout::MercatorProjection projection;
        double                       lonMin,latMin,lonMax,latMax;

        projection.Set(lon,lat,
                       magnification,
                       width,height);

        projection.GetDimensions(lonMin,latMin,lonMax,latMax);

        lat+=(latMax-latMin)*0.3;

        RequestNewMap();

        return true;
      }
      else if (event.key==Lum::OS::keyDown) {
        osmscout::MercatorProjection projection;
        double                       lonMin,latMin,lonMax,latMax;

        projection.Set(lon,lat,
                       magnification,
                       width,height);

        projection.GetDimensions(lonMin,latMin,lonMax,latMax);

        lat-=(latMax-latMin)*0.3;

        RequestNewMap();

        return true;
      }
      else if (event.text==L"+") {
        ZoomIn(2.0);

        return true;
      }
      else if (event.text==L"-") {
        ZoomOut(2.0);

        RequestNewMap();

        return true;
      }
    }

    return false;
  }

  void Resync(Lum::Base::Model* model, const Lum::Base::ResyncMsg& msg)
  {
    if (model==jobFinishedAction && jobFinishedAction->IsFinished()) {
      Redraw();
    }

    Object::Resync(model,msg);
  }

  void ShowReference(const osmscout::Reference& reference,
                     const osmscout::Mag& magnification)
  {
    if (reference.GetType()==osmscout::refNode) {
      osmscout::Node node;

      if (database->GetNode(reference.GetId(),node)) {
        lon=node.lon;
        lat=node.lat;
        this->magnification=magnification;

        RequestNewMap();
      }
    }
    else if (reference.GetType()==osmscout::refWay) {
      osmscout::Way way;

      if (database->GetWay(reference.GetId(),way)) {
        if (way.GetCenter(lat,lon)) {
          this->magnification=magnification;

          RequestNewMap();
        }
      }
    }
    else if (reference.GetType()==osmscout::refRelation) {
      osmscout::Relation relation;

      if (database->GetRelation(reference.GetId(),relation)) {
        if (relation.GetCenter(lat,lon)) {
          this->magnification=magnification;

          RequestNewMap();
        }
      }
    }
    else {
      assert(false);
    }
  }
};

class MainDialog : public Lum::Dialog
{
private:
  Lum::Model::ActionRef       locationSearchAction;
  Lum::Model::ActionRef       routeAction;
  Lum::Model::ActionRef       debugFlushCacheAction;
  Lum::Model::ActionRef       debugStatisticsAction;
  Lum::Model::ActionRef       aboutAction;
  MapControl                  *map;

public:
  MainDialog()
   : locationSearchAction(new Lum::Model::Action()),
     routeAction(new Lum::Model::Action()),
     debugFlushCacheAction(new Lum::Model::Action()),
     debugStatisticsAction(new Lum::Model::Action()),
     aboutAction(new Lum::Model::Action()),
     map(NULL)
  {
    Observe(GetOpenedAction());
    Observe(GetClosedAction());
    Observe(locationSearchAction);
    Observe(routeAction);
    Observe(debugFlushCacheAction);
    Observe(debugStatisticsAction);
    Observe(aboutAction);
  }

  void PreInit()
  {
    map=new MapControl();
    map->SetFlex(true,true);

    SetMain(map);

    Lum::Def::Menu *menu=Lum::Def::Menu::Create();

    menu
      ->GroupProject()
        ->ActionQuit(GetClosedAction())
      ->End()
      ->Group(L"_Search")
        ->Action(Lum::Def::Action(Lum::Def::Desc(L"Search _location")
                                  .SetShortcut(Lum::OS::qualifierControl,L"f"),
                                  locationSearchAction))
        ->Separator()
        ->Action(Lum::Def::Action(Lum::Def::Desc(L"_Route")
                                  .SetShortcut(Lum::OS::qualifierControl,L"r"),
                                  routeAction))
      ->End()
      ->Group(L"Debug")
        ->Action(Lum::Def::Action(Lum::Def::Desc(L"_Flush Cache"),
                                  debugFlushCacheAction))
        ->Action(Lum::Def::Action(Lum::Def::Desc(L"Dump _statistics")
                                  .SetShortcut(Lum::OS::qualifierControl,L"s"),
                                  debugStatisticsAction))
      ->End()
      ->GroupHelp()
        //->ActionHelp()(
        ->ActionAbout(aboutAction)
      ->End();

    SetMenu(menu);

    Dialog::PreInit();
  }

  void Resync(Lum::Base::Model* model, const Lum::Base::ResyncMsg& msg)
  {
    if (model==GetOpenedAction() && GetOpenedAction()->IsFinished()) {
      std::cout << "GetOpenedAction!" << std::endl;
      if (!LoadConfig()) {
        Lum::Dlg::Msg::ShowOk(this,
                              L"Cannot load configuration!",
                              L"Cannot load configuration!");
      }

      if (!currentMap.empty() && !currentStyle.empty()) {
        if (databaseTask->Open(currentMap)) {
          if (databaseTask->LoadStyleConfig(currentStyle,styleConfig)) {
            databaseTask->SetStyle(styleConfig);
          }
          else {
            std::cerr << "Cannot load style configuration!" << std::endl;
          }
        }
        else {
          std::cerr << "Cannot initialize database!" << std::endl;
        }
      }
      else {
        Lum::Dlg::Msg::ShowOk(this,
                              L"Cannot show map!",
                              L"No map and/or style configured!");
      }

      std::cout << "Status: " << databaseTask->IsOpen() << " " << (styleConfig!=NULL) << std::endl;

      map->RequestNewMap();
    }
    else if (model==GetClosedAction() && GetClosedAction()->IsFinished()) {
      SaveConfig();
    }
    else if (model==locationSearchAction && locationSearchAction->IsFinished()) {
      osmscout::Location location;
      bool               hasResult=false;

      LocationSearchDialog *dialog;

      dialog=new LocationSearchDialog(databaseTask);
      dialog->SetParent(this);
      if (dialog->Open()) {
        dialog->EventLoop();
        dialog->Close();

        hasResult=dialog->HasResult();
        if (dialog->HasResult()) {
          location=dialog->GetResult();
        }
      }

      delete dialog;

      if (hasResult) {
        map->ShowReference(location.references.front(),osmscout::magVeryClose);
      }
    }
    else if (model==routeAction && routeAction->IsFinished()) {
      RouteDialog *dialog;

      dialog=new RouteDialog(databaseTask);
      dialog->SetParent(this);
      if (dialog->Open()) {
        dialog->EventLoop();
        dialog->Close();
      }

      delete dialog;
    }
    else if (model==debugFlushCacheAction && debugFlushCacheAction->IsFinished()) {
      database->FlushCache();
    }
    else if (model==debugStatisticsAction && debugStatisticsAction->IsFinished()) {
      database->DumpStatistics();
    }
    else if (model==aboutAction && aboutAction->IsFinished()) {
      Lum::Dlg::About::Show(this,info);
    }

    Dialog::Resync(model,msg);
  }
};


class Main : public Lum::GUIApplication<MainDialog>
{
public:
  bool Initialize()
  {
    database=new osmscout::Database();
    jobFinishedAction=new Lum::Model::Action();

#if defined(APP_DATADIR)
    Lum::Base::Path::SetApplicationDataDir(Lum::Base::StringToWString(APP_DATADIR));
#endif

    info.SetProgram(Lum::Base::StringToWString(PACKAGE_NAME));
    info.SetVersion(Lum::Base::StringToWString(PACKAGE_VERSION));
    info.SetDescription(_(L"ABOUT_DESC",L"A simple OSM map viewer..."));
    info.SetAuthor(L"Tim Teulings");
    info.SetContact(L"Tim Teulings <tim@teulings.org>");
    info.SetCopyright(L"(c) 2009, Tim Teulings");
    info.SetLicense(L"GNU Public License");

<<<<<<< HEAD
    if (!Lum::GUIApplication<MainDialog>::Prepare()) {
=======
    if (!Lum::GUIApplication<MainDialog>::Initialize()) {
>>>>>>> ac5bdd47
      return false;
    }

    databaseTask=new DatabaseTask(database,
                                  jobFinishedAction);

    databaseTask->Start();

    return true;
  }

  void Cleanup()
  {
    if (databaseTask!=NULL) {
      databaseTask->Finish();
      databaseTask->PostJob(NULL);
      databaseTask->Join();
      delete databaseTask;
      databaseTask=NULL;
    }

    Lum::GUIApplication<MainDialog>::Cleanup();

    if (database->IsOpen()) {
      database->Close();
    }
    delete database;
    database=NULL;
  }
};


LUM_MAIN(Main,L"TravelJinni")
<|MERGE_RESOLUTION|>--- conflicted
+++ resolved
@@ -581,11 +581,7 @@
     info.SetCopyright(L"(c) 2009, Tim Teulings");
     info.SetLicense(L"GNU Public License");
 
-<<<<<<< HEAD
-    if (!Lum::GUIApplication<MainDialog>::Prepare()) {
-=======
     if (!Lum::GUIApplication<MainDialog>::Initialize()) {
->>>>>>> ac5bdd47
       return false;
     }
 
